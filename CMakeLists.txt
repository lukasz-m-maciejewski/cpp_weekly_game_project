--- conflicted
+++ resolved
@@ -1,15 +1,11 @@
 cmake_minimum_required(VERSION 3.2)
 
-<<<<<<< HEAD
 option(BUILD_SHARED_LIBS "Enable compilation of shared libraries" FALSE)
 
-if(CMAKE_COMPILER_IS_GNUCC)
-=======
 # Link this 'library' to use the following warnings
 add_library(project_warnings INTERFACE)
 
-if (CMAKE_COMPILER_IS_GNUCC)
->>>>>>> c4d166ab
+if(CMAKE_COMPILER_IS_GNUCC)
   option(ENABLE_COVERAGE "Enable coverage reporting for gcc/clang" FALSE)
 
   if(ENABLE_COVERAGE)
@@ -17,73 +13,73 @@
   endif()
 endif()
 
-<<<<<<< HEAD
 if(MSVC)
-  add_compile_options(/W4)
-else()
-  add_compile_options(-Wall
-                      -Wextra # reasonable and standard
-                      -Wshadow # warn the user if a variable declaration shadows one from a parent
-                               # context
-                      -Wnon-virtual-dtor # warn the user if a class with virtual functions has a
-                                         # non-virtual destructor. This helps catch hard to track
-                                         # down memory errors
-                      -Wold-style-cast # warn for c-style casts
-                      -Wcast-align # warn for potential performance problem casts
-                      -Wunused # warn on anything being unused
-                      -Woverloaded-virtual # warn if you overload (not override) a virtual function
-                      -Wpedantic # warn if non-standard C++ is used
-                      -Wconversion # warn on type conversions that may lose data
-                      -Wsign-conversion # warn on sign conversions
-                      -Wmisleading-indentation # warn if identation implies blocks where blocks do
-                                               # not exist
-                      -Wduplicated-cond # warn if if / else chain has duplicated conditions
-                      -Wduplicated-branches # warn if if / else branches have duplicated code
-                      -Wlogical-op # warn about logical operations being used where bitwise were
-                                   # probably wanted
-                      -Wnull-dereference # warn if a null dereference is detected
-                      -Wuseless-cast # warn if you perform a cast to the same type
-                      -Wdouble-promotion # warn if float is implicit promoted to double
-                      -Wformat=2 # warn on security issues around functions that format output (ie
-                                 # printf)
-                      )
-=======
-if (MSVC)
   target_compile_options(project_warnings INTERFACE /W4)
 else()
-  target_compile_options(project_warnings INTERFACE -Wall -Wextra -Wpedantic)
->>>>>>> c4d166ab
+  target_compile_options(project_warnings
+                         INTERFACE
+                         -Wall
+                         -Wextra # reasonable and standard
+                         -Wshadow # warn the user if a variable declaration shadows one from a
+                                  # parent context
+                         -Wnon-virtual-dtor # warn the user if a class with virtual functions has a
+                                            # non-virtual destructor. This helps catch hard to
+                                            # track down memory errors
+                         -Wold-style-cast # warn for c-style casts
+                         -Wcast-align # warn for potential performance problem casts
+                         -Wunused # warn on anything being unused
+                         -Woverloaded-virtual # warn if you overload (not override) a virtual
+                                              # function
+                         -Wpedantic # warn if non-standard C++ is used
+                         -Wconversion # warn on type conversions that may lose data
+                         -Wsign-conversion # warn on sign conversions
+                         -Wmisleading-indentation # warn if identation implies blocks where blocks
+                                                  # do not exist
+                         -Wduplicated-cond # warn if if / else chain has duplicated conditions
+                         -Wduplicated-branches # warn if if / else branches have duplicated code
+                         -Wlogical-op # warn about logical operations being used where bitwise were
+                                      # probably wanted
+                         -Wnull-dereference # warn if a null dereference is detected
+                         -Wuseless-cast # warn if you perform a cast to the same type
+                         -Wdouble-promotion # warn if float is implicit promoted to double
+                         -Wformat=2 # warn on security issues around functions that format output
+                                    # (ie printf)
+                         )
 endif()
 
 add_executable(intro main.cpp)
-target_compile_features(intro PRIVATE cxx_lambda_init_captures)
-target_link_libraries(intro PRIVATE project_warnings)
-
-target_link_libraries(intro --coverage)
+target_compile_features(intro PRIVATE cxx_std_17)
+target_link_libraries(intro PRIVATE project_warnings --coverage)
 
 enable_testing()
 
 add_executable(tester tester.cpp)
-target_link_libraries(tester PRIVATE project_warnings)
+target_link_libraries(tester PRIVATE project_warnings --coverage)
 
-target_link_libraries(tester --coverage)
 add_test(Tester tester)
 
+#fltk test
 find_package(FLTK REQUIRED)
 add_executable(test_fltk fltk/test_fltk.cpp)
-target_link_libraries(test_fltk PRIVATE ${FLTK_LIBRARIES})
+target_link_libraries(test_fltk PRIVATE project_warnings ${FLTK_LIBRARIES})
 target_include_directories(test_fltk PRIVATE ${FLTK_INCLUDE_DIR})
 
+# gtkmm test
 find_package(PkgConfig REQUIRED)
 pkg_check_modules(GTKMM REQUIRED gtkmm-3.0)
 add_executable(test_gtkmm gtkmm/main.cpp gtkmm/hello_world.cpp)
-target_link_libraries(test_gtkmm PRIVATE ${GTKMM_LIBRARIES})
+target_link_libraries(test_gtkmm PRIVATE project_warnings ${GTKMM_LIBRARIES})
 target_include_directories(test_gtkmm PRIVATE ${GTKMM_INCLUDE_DIRS})
 
+# imgui example
 find_package(SFML COMPONENTS graphics window system)
 find_package(OpenGL)
+
+# imgui + sfml built as a lib, intentionally not using full warning flags
 add_library(imgui imgui/lib/imgui.cpp imgui/lib/imgui_draw.cpp imgui/lib/imgui-SFML.cpp)
 target_link_libraries(imgui INTERFACE ${SFML_LIBRARIES} ${OPENGL_gl_LIBRARY})
+
+# imgui test executable, with full warnings enabled
 add_executable(test_imgui imgui/test.cpp)
-target_link_libraries(test_imgui imgui)
+target_link_libraries(test_imgui PRIVATE project_warnings imgui)
 target_include_directories(test_imgui PRIVATE ${SFML_INCLUDE_DIR})
